--- conflicted
+++ resolved
@@ -69,17 +69,15 @@
 
 RUN apt-get update && apt-get install -y --no-install-recommends libpq-dev wget grep
 
-<<<<<<< HEAD
 # Install Node.js 20 and MCP Playwright dependencies
 RUN apt-get install -y --no-install-recommends curl ca-certificates gnupg \
     && curl -fsSL https://deb.nodesource.com/setup_20.x | bash - \
     && apt-get install -y --no-install-recommends nodejs \
     && npx playwright install --with-deps chromium \
     && rm -rf /var/lib/apt/lists/*
-=======
+
 # install claude code
 curl -fsSL https://claude.ai/install.sh | bash
->>>>>>> 12f3c98d
 
 # Expose port
 EXPOSE 8880
