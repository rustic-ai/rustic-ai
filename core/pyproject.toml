[build-system]
requires = ["poetry-core"]
build-backend = "poetry.core.masonry.api"

[tool.poetry]
name = "rusticai-core"
version = "0.1.0"
description = "Rustic AI’s modular, agentic AI framework for building human-centered, multi-agent workflows"
authors = ["Dragonscale Industries Inc. <dev@dragonscale.ai>"]
license = "Apache-2.0"
readme = "README.md"
homepage = "https://www.rustic.ai/"
repository = "https://github.com/rustic-ai/rustic-ai"
packages = [{ include = "rustic_ai", from = "src" }]

[tool.poetry.dependencies]
python = ">=3.12,<3.13"
pydantic = "^2.10.6"
shortuuid = "^1.0.13"
types-python-dateutil = "^2.9.0.20241003"
pyyaml = "^6.0.1"
jsonata-python = "^0.5.2"
fsspec = "^2024.12.0"
jsonpath-ng = "^1.7.0"
json-merge-patch = "^0.2"
sqlmodel = "^0.0.22"
types-pyyaml = "^6.0.12.20241230"
aiohttp = "^3.11.14"
jsonpatch = "^1.33"
sympy = "^1.13.3"
python-dateutil = "^2.9.0.post0"
opentelemetry-api = "^1.31.1"
chevron = "^0.14.0"
<<<<<<< HEAD
cel-python = "^0.4.0"
=======
numpy = "<2.0.0"
>>>>>>> 79dd6c65
apscheduler = "^3.11.0"


[tool.poetry.group.dev]
optional = true

[tool.poetry.group.dev.dependencies]
pytest = "^8.3.4"
black = { version = "^24.2.0", extras = ["jupyter"] }
flake8 = "^7.1.2"
tox = "^4.24.1"
isort = "^6.0.0"
mypy = "^1.15.0"

[tool.poetry.extras]
test = ["pytest"]

[tool.black]
line-length = 120
target-version = ['py312']
include = '\.pyi?$'
exclude = '''
/(
    \.git
  | \.mypy_cache
  | \.tox
  | \.venv
  | _build
  | buck-out
  | build
  | dist
  | resources/*
)/
'''

[tool.mypy]
python_version = "3.12"
ignore_missing_imports = true
check_untyped_defs = true
plugins = "pydantic.mypy"
explicit_package_bases = true

[tool.isort]
profile = "black"
force_sort_within_sections = true # For the sorting order issues
lines_between_sections = 1 # For the newline issue
known_third_party = ["pydantic"]
known_first_party = ["rustic_ai.core"]
known_local_folder = ["core"]<|MERGE_RESOLUTION|>--- conflicted
+++ resolved
@@ -31,11 +31,8 @@
 python-dateutil = "^2.9.0.post0"
 opentelemetry-api = "^1.31.1"
 chevron = "^0.14.0"
-<<<<<<< HEAD
 cel-python = "^0.4.0"
-=======
 numpy = "<2.0.0"
->>>>>>> 79dd6c65
 apscheduler = "^3.11.0"
 
 
